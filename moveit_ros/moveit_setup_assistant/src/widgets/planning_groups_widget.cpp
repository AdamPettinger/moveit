--- conflicted
+++ resolved
@@ -99,7 +99,7 @@
 
   // Top Label Area ------------------------------------------------
   HeaderWidget *header = new HeaderWidget( "Planning Groups",
-                                           "Create and edit planning groups for your robot based on joint collections, link collections, kinematic chains and subgroups.",
+                                           "Create and edit planning groups for your robot based on joint collections, link collections, kinematic chains and subgroups. After creating a group, select one of its four sub-elements and choose 'Edit Selected' to then add links/joints/etc. You can also double click elements.",
                                            this);
   layout->addWidget( header );
 
@@ -122,13 +122,7 @@
   chain_widget_ = new KinematicChainWidget( this, config_data );
   connect( chain_widget_, SIGNAL( cancelEditing() ), this, SLOT( cancelEditing() ) );
   connect( chain_widget_, SIGNAL( doneEditing() ), this, SLOT( saveChainScreen() ) );
-<<<<<<< HEAD
-  connect( chain_widget_, SIGNAL( unhighlightAll() ), this, SIGNAL( unhighlightAll() ) );
-  connect( chain_widget_, SIGNAL( highlightLink(const std::string&)), this, SIGNAL(highlightLink(const std::string&)) );
-
-=======
   
->>>>>>> 6ea3a5ff
   // Subgroups Widget
   subgroups_widget_ = new DoubleListWidget( this, config_data_, "Subgroup", "Subgroup" );
   connect( subgroups_widget_, SIGNAL( cancelEditing() ), this, SLOT( cancelEditing() ) );
@@ -915,7 +909,7 @@
   // Save the data if there is data to save
   if( !tip.empty() && !base.empty() )
   {
-    searched_group->chains_.push_back( std::pair<std::string,std::string>( base, tip ) );
+    searched_group->chains_.push_back( std::pair<std::string,std::string>( tip, base ) );
   }
 
   // Switch to main screen
