/*********************************************************************
 * Software License Agreement (BSD License)
 *
 *  Copyright (c) 2012, Willow Garage, Inc.
 *  All rights reserved.
 *
 *  Redistribution and use in source and binary forms, with or without
 *  modification, are permitted provided that the following conditions
 *  are met:
 *
 *   * Redistributions of source code must retain the above copyright
 *     notice, this list of conditions and the following disclaimer.
 *   * Redistributions in binary form must reproduce the above
 *     copyright notice, this list of conditions and the following
 *     disclaimer in the documentation and/or other materials provided
 *     with the distribution.
 *   * Neither the name of the Willow Garage nor the names of its
 *     contributors may be used to endorse or promote products derived
 *     from this software without specific prior written permission.
 *
 *  THIS SOFTWARE IS PROVIDED BY THE COPYRIGHT HOLDERS AND CONTRIBUTORS
 *  "AS IS" AND ANY EXPRESS OR IMPLIED WARRANTIES, INCLUDING, BUT NOT
 *  LIMITED TO, THE IMPLIED WARRANTIES OF MERCHANTABILITY AND FITNESS
 *  FOR A PARTICULAR PURPOSE ARE DISCLAIMED. IN NO EVENT SHALL THE
 *  COPYRIGHT OWNER OR CONTRIBUTORS BE LIABLE FOR ANY DIRECT, INDIRECT,
 *  INCIDENTAL, SPECIAL, EXEMPLARY, OR CONSEQUENTIAL DAMAGES (INCLUDING,
 *  BUT NOT LIMITED TO, PROCUREMENT OF SUBSTITUTE GOODS OR SERVICES;
 *  LOSS OF USE, DATA, OR PROFITS; OR BUSINESS INTERRUPTION) HOWEVER
 *  CAUSED AND ON ANY THEORY OF LIABILITY, WHETHER IN CONTRACT, STRICT
 *  LIABILITY, OR TORT (INCLUDING NEGLIGENCE OR OTHERWISE) ARISING IN
 *  ANY WAY OUT OF THE USE OF THIS SOFTWARE, EVEN IF ADVISED OF THE
 *  POSSIBILITY OF SUCH DAMAGE.
 *********************************************************************/

/* Author: Dave Coleman */

// SA
#include "setup_screen_widget.h" // a base class for screens in the setup assistant
#include "setup_assistant_widget.h"
// Qt
#include <QStackedLayout>
#include <QListWidget>
#include <QListWidgetItem>
#include <QDebug>
#include <QFont>
#include <QLabel>
#include <QPushButton>
#include <QCloseEvent>
#include <QMessageBox>
#include <pluginlib/class_loader.h> // for loading all avail kinematic planners
// Rviz
//#include <rviz/default_plugin/marker_display.h>
//#include <rviz/default_plugin/interactive_marker_display.h>
#include <rviz/display_wrapper.h>
#include <rviz/view_controllers/orbit_view_controller.h>
#include <rviz/render_panel.h>
#include <rviz/visualization_panel.h>
#include <rviz/visualization_manager.h>
#include <moveit_rviz_plugin/planning_display.h>


// ROS
#include <ros/master.h> // for checking if roscore is started

namespace moveit_setup_assistant
{

// ******************************************************************************************
// Outer User Interface for MoveIt Configuration Assistant
// ******************************************************************************************
SetupAssistantWidget::SetupAssistantWidget( QWidget *parent, boost::program_options::variables_map args )
  : QWidget( parent )
{
  // Create timer to ping ROS ----------------------------------------
  //  QTimer *update_timer = new QTimer( this );
  //  connect( update_timer, SIGNAL( timeout() ), this, SLOT( updateTimer() ));
  //  update_timer->start( 250 );
  
  // Create object to hold all moveit configuration data
  config_data_.reset( new MoveItConfigData() );

  // Set debug mode flag if necessary
  if (args.count("debug"))
    config_data_->debug_ = true;

  // Basic widget container -----------------------------------------
  QHBoxLayout *layout = new QHBoxLayout();
  layout->setAlignment( Qt::AlignTop );

  // Create main content stack for various screens
  main_content_ = new QStackedLayout();

  // Wrap main_content_ with a widget
  right_frame_ = new QWidget( this );
  right_frame_->setLayout( main_content_ );

  // Screens --------------------------------------------------------

  // Start Screen
  ssw_ = new StartScreenWidget( this, config_data_ );
  connect( ssw_, SIGNAL( readyToProgress() ), this, SLOT( progressPastStartScreen() ) );
  connect( ssw_, SIGNAL( loadRviz() ), this, SLOT( loadRviz() ) );
  main_content_->addWidget(ssw_);

  // Pass command arg values to start screen
  /*  if (args.count("urdf_pkg"))
      ssw_->urdf_file_->robot_desc_pkg_field_->setText( args["urdf_pkg"].as<std::string>().c_str() );*/
  if (args.count("urdf_path"))
  {
    ssw_->urdf_file_->setPath( args["urdf_path"].as<std::string>() );
  }
  if (args.count("config_pkg"))
  {
    ssw_->stack_path_->setPath( args["config_pkg"].as<std::string>() );

    // Show this part of screen
    ssw_->select_mode_->btn_exist_->click();
  }
  // Add Navigation Buttons (but do not load widgets yet except start screen)
  nav_name_list_ << "Start";
  nav_name_list_ << "Self-Collisions";
  nav_name_list_ << "Planning Groups";
  nav_name_list_ << "Robot Poses";
  nav_name_list_ << "End Effectors";
  nav_name_list_ << "Virtual Joints";
  nav_name_list_ << "Configuration Files";

  // Navigation Left Pane --------------------------------------------------
  navs_view_ = new NavigationWidget( this );
  navs_view_->setNavs(nav_name_list_);
  navs_view_->setDisabled( true );
  navs_view_->setSelected( 0 ); // start screen

  // Rviz View Right Pane ---------------------------------------------------
  rviz_container_ = new QWidget( this );
  rviz_container_->hide(); // do not show until after the start screen

  // Split screen -----------------------------------------------------
  splitter_ = new QSplitter( Qt::Horizontal, this );
  splitter_->setSizePolicy(QSizePolicy::Expanding, QSizePolicy::Expanding);
  splitter_->addWidget( navs_view_ );
  splitter_->addWidget( right_frame_ );  
  splitter_->addWidget( rviz_container_ );
  splitter_->setHandleWidth( 6 );
  //splitter_->setCollapsible( 0, false ); // don't let navigation collapse
  layout->addWidget( splitter_ );

  // Add event for switching between screens -------------------------
  connect( navs_view_, SIGNAL(clicked(const QModelIndex&)), this, SLOT(navigationClicked(const QModelIndex&)) );

  
  // Final Layout Setup ---------------------------------------------
  this->setLayout(layout);
  
  // Title
  this->setWindowTitle("MoveIt Setup Assistant"); // title of window

  // Show screen before message
  QApplication::processEvents();

  // Check that ROS Core is running
  bool do_check = true;
  while( do_check )
  {
    if( ! ros::master::check() )
    {
      // roscore is not running
      QMessageBox::warning( this, "ROS Error", 
                            "ROS Core does not appear to be started. Be sure to run the command 'roscore' at command line before using this application.");    
    }
    else
    {
      do_check = false;
    }
  }

}

// ******************************************************************************************
// Decontructor
// ******************************************************************************************
SetupAssistantWidget::~SetupAssistantWidget()
{
  if( rviz_manager_ != NULL )
  {
    rviz_manager_->removeAllDisplays();
<<<<<<< HEAD
  if ( rviz_render_panel_ != NULL )
    delete rviz_render_panel_;
  if ( rviz_manager_ != NULL )
    delete rviz_manager_;
=======
  }
  delete rviz_render_panel_;
  delete rviz_manager_;
  delete log_manager_;
  std::cout << "Done " << std::endl;
>>>>>>> 6ea3a5ff
}

// ******************************************************************************************
// Change screens of Setup Assistant
// ******************************************************************************************
void SetupAssistantWidget::navigationClicked( const QModelIndex& index )
{
  // Convert QModelIndex to int
  moveToScreen( index.row() );
}

// ******************************************************************************************
// Change screens
// ******************************************************************************************
void SetupAssistantWidget::moveToScreen( const int index )
{
  // Use this static variable to prevent double clicks on navigation from slowing down system
  static int current_index = 0;

  if( current_index != index )
  {
    current_index = index;

    rviz_container_->show();

    // Change screens
    main_content_->setCurrentIndex( index );

    // Send the focus given command to the screen widget
    SetupScreenWidget *ssw = qobject_cast< SetupScreenWidget* >( main_content_->widget( index ) );
    ssw->focusGiven();  

    // Change navigation selected option
    navs_view_->setSelected( index ); // Select first item in list
  }
}

// ******************************************************************************************
// Loads other windows, enables navigation and goes to screen 2
// ******************************************************************************************
void SetupAssistantWidget::progressPastStartScreen()
{
  // Load all widgets ------------------------------------------------
  
  // Self-Collisions
  cdcw_ = new DefaultCollisionsWidget( this, config_data_);
  main_content_->addWidget(cdcw_);

  // Planning Groups
  pgw_ = new PlanningGroupsWidget( this, config_data_ );
  main_content_->addWidget(pgw_);
  connect( pgw_, SIGNAL( isModal( bool ) ), this, SLOT( setModalMode( bool ) ) );

  // Robot Poses
  rpw_ = new RobotPosesWidget( this, config_data_ );
  main_content_->addWidget(rpw_);
  connect( rpw_, SIGNAL( isModal( bool ) ), this, SLOT( setModalMode( bool ) ) );

  // End Effectors
  efw_ = new EndEffectorsWidget( this, config_data_ );
  main_content_->addWidget(efw_);  
  connect( efw_, SIGNAL( isModal( bool ) ), this, SLOT( setModalMode( bool ) ) );

  // Virtual Joints
  vjw_ = new VirtualJointsWidget( this, config_data_ );
  main_content_->addWidget(vjw_);  
  connect( vjw_, SIGNAL( isModal( bool ) ), this, SLOT( setModalMode( bool ) ) );

  // Configuration Files
  cfw_ = new ConfigurationFilesWidget( this, config_data_ );
  main_content_->addWidget(cfw_);  

  // Enable all nav buttons -------------------------------------------
  for( int i = 0; i < nav_name_list_.count(); ++i)
  {
    navs_view_->setEnabled( i, true );
  }

  // Go to next screen
  //moveToScreen( 2 );

  // Enable navigation
  navs_view_->setDisabled( false );

  // Replace logo with Rviz screen
  rviz_container_->show();
}

// ******************************************************************************************
// Ping ROS on internval
// ******************************************************************************************
void SetupAssistantWidget::updateTimer()
{
  ros::spinOnce(); // keep ROS node alive
}

// ******************************************************************************************
// Load Rviz once we have a robot description ready
// ******************************************************************************************
void SetupAssistantWidget::loadRviz()
{
  // Create rviz frame
  rviz_render_panel_ = new rviz::RenderPanel();
  rviz_render_panel_->setMinimumWidth( 200 );

  rviz_manager_ = new rviz::VisualizationManager( rviz_render_panel_ );
  rviz_render_panel_->initialize( rviz_manager_->getSceneManager(), rviz_manager_ );
  rviz_manager_->initialize();
  rviz_manager_->startUpdate();

  // Set the fixed and target frame 
  rviz_manager_->setFixedFrame( config_data_->getPlanningScene()->getPlanningFrame() );
  rviz_manager_->setTargetFrame( config_data_->getPlanningScene()->getPlanningFrame() );

  // Add Motion Planning Plugin to Rviz
  rviz::DisplayWrapper* display_wrapper = rviz_manager_->createDisplay( "moveit_rviz_plugin/MotionPlanning",
                                                                        "Motion Planning", true );
  ROS_ASSERT( display_wrapper != NULL );
  
  // Get Motion Planning Display Reference
  moveit_rviz_plugin::PlanningDisplay* planning_display = 
    dynamic_cast<moveit_rviz_plugin::PlanningDisplay*>( display_wrapper->getDisplay() );
  ROS_ASSERT( planning_display != NULL );

  // Turn off planned path
  planning_display->setVisualVisible( false );

  // Set the topic on which the moveit_msgs::PlanningScene messages are recieved
  planning_display->setPlanningSceneTopic( MOVEIT_PLANNING_SCENE );

  // Set robot description
  planning_display->setRobotDescription( ROBOT_DESCRIPTION );

  // Set the Orbit View
  rviz::OrbitViewController* orbit_view = 
    dynamic_cast<rviz::OrbitViewController*>(rviz_manager_->getCurrentViewController());

<<<<<<< HEAD
  // Add Rviz to Planning Groups Widget
  QHBoxLayout *rviz_layout = new QHBoxLayout();
  rviz_layout->addWidget( rviz_render_panel_ );
  rviz_container_->setLayout( rviz_layout );

  rviz_container_->show();
}

// ******************************************************************************************
// Highlight a robot link
// ******************************************************************************************
void SetupAssistantWidget::highlightLink( const std::string& link_name )
{
  planning_display_->setLinkColor( link_name, 1, 0, 0 );
}

// ******************************************************************************************
// Highlight a robot group
// ******************************************************************************************
void SetupAssistantWidget::highlightGroup( const std::string& group_name )
{
  // Highlight the selected planning group by looping through the links

  const planning_models::KinematicModel::JointModelGroup *joint_model_group =
    config_data_->getKinematicModel()->getJointModelGroup( group_name );

  std::vector<const planning_models::KinematicModel::LinkModel*> link_models = joint_model_group->getLinkModels();

  // Iterate through the links
  for( std::vector<const planning_models::KinematicModel::LinkModel*>::const_iterator link_it = link_models.begin();
       link_it < link_models.end(); ++link_it )
  {
    highlightLink( (*link_it)->getName() );
  }
}

// ******************************************************************************************
// Unhighlight all robot links
// ******************************************************************************************
void SetupAssistantWidget::unhighlightAll()
{
  // Get the names of the all links robot
  const std::vector<std::string> links = config_data_->getKinematicModel()->getLinkModelNames();

  // Quit if no links found
  if( links.empty() )
=======
  if(orbit_view == NULL) 
>>>>>>> 6ea3a5ff
  {
    ROS_WARN_STREAM("Current view controller not orbit");
  } 
  else 
  {
    orbit_view->zoom(14.0);
  }
  
  // Add Rviz to Planning Groups Widget
  QVBoxLayout *rviz_layout = new QVBoxLayout();
  rviz_layout->addWidget( rviz_render_panel_ );
  rviz_container_->setLayout( rviz_layout );

  rviz_container_->show(); 
}

// ******************************************************************************************
// Qt close event function for reminding user to save
// ******************************************************************************************
void SetupAssistantWidget::closeEvent( QCloseEvent * event )
{
  // Only prompt to close if not in debug mode 
  if( !config_data_->debug_ )
  {
    if( QMessageBox::question( this, "Exit Setup Assistant", 
                               QString("Are you sure you want to exit the MoveIt Setup Assistant?"),
                               QMessageBox::Ok | QMessageBox::Cancel) 
        == QMessageBox::Cancel )
    {
      event->ignore();
      return;
    }
  }

  // Shutdown app
  event->accept();
}

// ******************************************************************************************
// Qt Error Handling - TODO
// ******************************************************************************************
bool SetupAssistantWidget::notify( QObject * reciever, QEvent * event )
{
  QMessageBox::critical( this, "Error", "An error occurred and was caught by Qt notify event handler.", QMessageBox::Ok);

  return false; 
}

// ******************************************************************************************
// Change the widget modal state based on subwidgets state
// ******************************************************************************************
void SetupAssistantWidget::setModalMode( bool isModal )
{
<<<<<<< HEAD
  navs_view_->setDisabled( isModal );
  
  for( int i = 0; i < nav_name_list_.count(); ++i)
  {
    navs_view_->setEnabled( i, !isModal );
  }
=======
  navs_view_->setDisabled( isModal );  
>>>>>>> 6ea3a5ff
}


} // namespace<|MERGE_RESOLUTION|>--- conflicted
+++ resolved
@@ -184,18 +184,11 @@
   if( rviz_manager_ != NULL )
   {
     rviz_manager_->removeAllDisplays();
-<<<<<<< HEAD
-  if ( rviz_render_panel_ != NULL )
-    delete rviz_render_panel_;
-  if ( rviz_manager_ != NULL )
-    delete rviz_manager_;
-=======
   }
   delete rviz_render_panel_;
   delete rviz_manager_;
   delete log_manager_;
   std::cout << "Done " << std::endl;
->>>>>>> 6ea3a5ff
 }
 
 // ******************************************************************************************
@@ -297,6 +290,10 @@
 // ******************************************************************************************
 void SetupAssistantWidget::loadRviz()
 {
+  // Create an instance of Ogre log manager to prevent debug data from being spit out
+  log_manager_ = new Ogre::LogManager();
+  log_manager_->createLog( "Ogre.log", false, false, true );
+
   // Create rviz frame
   rviz_render_panel_ = new rviz::RenderPanel();
   rviz_render_panel_->setMinimumWidth( 200 );
@@ -333,56 +330,7 @@
   rviz::OrbitViewController* orbit_view = 
     dynamic_cast<rviz::OrbitViewController*>(rviz_manager_->getCurrentViewController());
 
-<<<<<<< HEAD
-  // Add Rviz to Planning Groups Widget
-  QHBoxLayout *rviz_layout = new QHBoxLayout();
-  rviz_layout->addWidget( rviz_render_panel_ );
-  rviz_container_->setLayout( rviz_layout );
-
-  rviz_container_->show();
-}
-
-// ******************************************************************************************
-// Highlight a robot link
-// ******************************************************************************************
-void SetupAssistantWidget::highlightLink( const std::string& link_name )
-{
-  planning_display_->setLinkColor( link_name, 1, 0, 0 );
-}
-
-// ******************************************************************************************
-// Highlight a robot group
-// ******************************************************************************************
-void SetupAssistantWidget::highlightGroup( const std::string& group_name )
-{
-  // Highlight the selected planning group by looping through the links
-
-  const planning_models::KinematicModel::JointModelGroup *joint_model_group =
-    config_data_->getKinematicModel()->getJointModelGroup( group_name );
-
-  std::vector<const planning_models::KinematicModel::LinkModel*> link_models = joint_model_group->getLinkModels();
-
-  // Iterate through the links
-  for( std::vector<const planning_models::KinematicModel::LinkModel*>::const_iterator link_it = link_models.begin();
-       link_it < link_models.end(); ++link_it )
-  {
-    highlightLink( (*link_it)->getName() );
-  }
-}
-
-// ******************************************************************************************
-// Unhighlight all robot links
-// ******************************************************************************************
-void SetupAssistantWidget::unhighlightAll()
-{
-  // Get the names of the all links robot
-  const std::vector<std::string> links = config_data_->getKinematicModel()->getLinkModelNames();
-
-  // Quit if no links found
-  if( links.empty() )
-=======
   if(orbit_view == NULL) 
->>>>>>> 6ea3a5ff
   {
     ROS_WARN_STREAM("Current view controller not orbit");
   } 
@@ -436,16 +384,7 @@
 // ******************************************************************************************
 void SetupAssistantWidget::setModalMode( bool isModal )
 {
-<<<<<<< HEAD
-  navs_view_->setDisabled( isModal );
-  
-  for( int i = 0; i < nav_name_list_.count(); ++i)
-  {
-    navs_view_->setEnabled( i, !isModal );
-  }
-=======
   navs_view_->setDisabled( isModal );  
->>>>>>> 6ea3a5ff
 }
 
 
